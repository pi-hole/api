/* Pi-hole: A black hole for Internet advertisements
*  (c) 2018 Pi-hole, LLC (https://pi-hole.net)
*  Network-wide ad blocking via your own hardware.
*
*  API
*  Endpoints for adding domains to lists
*
*  This file is copyright under the latest version of the EUPL.
*  Please see LICENSE file for your rights under this license. */

use config::{Config, PiholeFile};
use dns::common::reload_gravity;
use dns::list::{add_list, try_remove_list};
use rocket::State;
use rocket_contrib::Json;
use util;
<<<<<<< HEAD
use ftl::FtlConnectionType;
=======
use auth::User;
>>>>>>> 220827aa

/// Represents an API input containing a domain
#[derive(Deserialize)]
pub struct DomainInput {
    domain: String
}

/// Add a domain to the whitelist
#[post("/dns/whitelist", data = "<domain_input>")]
pub fn add_whitelist(_auth: User, config: State<Config>, domain_input: Json<DomainInput>) -> util::Reply {
    let domain = &domain_input.0.domain;

    // We need to add it to the whitelist and remove it from the other lists
    add_list(PiholeFile::Whitelist, domain, &config)?;
    try_remove_list(PiholeFile::Blacklist, domain, &config)?;
    try_remove_list(PiholeFile::Regexlist, domain, &config)?;

    // At this point, since we haven't hit an error yet, reload gravity
    reload_gravity(PiholeFile::Whitelist, &config)?;
    util::reply_success()
}

/// Add a domain to the blacklist
#[post("/dns/blacklist", data = "<domain_input>")]
pub fn add_blacklist(_auth: User, config: State<Config>, domain_input: Json<DomainInput>) -> util::Reply {
    let domain = &domain_input.0.domain;

    // We need to add it to the blacklist and remove it from the other lists
    add_list(PiholeFile::Blacklist, domain, &config)?;
    try_remove_list(PiholeFile::Whitelist, domain, &config)?;
    try_remove_list(PiholeFile::Regexlist, domain, &config)?;

    // At this point, since we haven't hit an error yet, reload gravity
    reload_gravity(PiholeFile::Blacklist, &config)?;
    util::reply_success()
}

<<<<<<< HEAD
/// Add a domain to the regex list
#[post("/dns/regexlist", data = "<domain_input>")]
pub fn add_regexlist(config: State<Config>, ftl: State<FtlConnectionType>, domain_input: Json<DomainInput>) -> util::Reply {
=======
/// Add a domain to the wildcard list
#[post("/dns/wildlist", data = "<domain_input>")]
pub fn add_wildlist(_auth: User, config: State<Config>, domain_input: Json<DomainInput>) -> util::Reply {
>>>>>>> 220827aa
    let domain = &domain_input.0.domain;

    // We only need to add it to the regex list
    add_list(PiholeFile::Regexlist, domain, &config)?;

    // At this point, since we haven't hit an error yet, tell FTL to recompile regex
    ftl.connect("recompile-regex")?.expect_eom()?;
    util::reply_success()
}

#[cfg(test)]
mod test {
    use rocket::http::Method;
    use testing::{TestBuilder, write_eom};
    use config::PiholeFile;

    #[test]
    fn test_add_whitelist() {
        TestBuilder::new()
            .endpoint("/admin/api/dns/whitelist")
            .method(Method::Post)
            .file_expect(PiholeFile::Whitelist, "", "example.com\n")
            .file(PiholeFile::Blacklist, "")
            .file(PiholeFile::Regexlist, "")
            .file(PiholeFile::SetupVars, "")
            .body(
                json!({
                    "domain": "example.com"
                })
            )
            .expect_json(
                json!({
                    "status": "success"
                })
            )
            .test();
    }

    #[test]
    fn test_add_blacklist() {
        TestBuilder::new()
            .endpoint("/admin/api/dns/blacklist")
            .method(Method::Post)
            .file_expect(PiholeFile::Blacklist, "", "example.com\n")
            .file(PiholeFile::Whitelist, "")
            .file(PiholeFile::Regexlist, "")
            .file(PiholeFile::SetupVars, "")
            .body(
                json!({
                    "domain": "example.com"
                })
            )
            .expect_json(
                json!({
                    "status": "success"
                })
            )
            .test();
    }

    #[test]
    fn test_add_regexlist() {
        let mut data = Vec::new();
        write_eom(&mut data);

        TestBuilder::new()
            .endpoint("/admin/api/dns/regexlist")
            .method(Method::Post)
            .ftl("recompile-regex", data)
            .file_expect(
                PiholeFile::Regexlist,
                "",
                "^.*example.com$\n"
            )
            .file(PiholeFile::Whitelist, "")
            .file(PiholeFile::Blacklist, "")
            .file(PiholeFile::SetupVars, "IPV4_ADDRESS=10.1.1.1")
            .body(
                json!({
                    "domain": "^.*example.com$"
                })
            )
            .expect_json(
                json!({
                    "status": "success"
                })
            )
            .test();
    }
}<|MERGE_RESOLUTION|>--- conflicted
+++ resolved
@@ -14,11 +14,8 @@
 use rocket::State;
 use rocket_contrib::Json;
 use util;
-<<<<<<< HEAD
+use auth::User;
 use ftl::FtlConnectionType;
-=======
-use auth::User;
->>>>>>> 220827aa
 
 /// Represents an API input containing a domain
 #[derive(Deserialize)]
@@ -56,15 +53,9 @@
     util::reply_success()
 }
 
-<<<<<<< HEAD
 /// Add a domain to the regex list
 #[post("/dns/regexlist", data = "<domain_input>")]
-pub fn add_regexlist(config: State<Config>, ftl: State<FtlConnectionType>, domain_input: Json<DomainInput>) -> util::Reply {
-=======
-/// Add a domain to the wildcard list
-#[post("/dns/wildlist", data = "<domain_input>")]
-pub fn add_wildlist(_auth: User, config: State<Config>, domain_input: Json<DomainInput>) -> util::Reply {
->>>>>>> 220827aa
+pub fn add_regexlist(_auth: User, config: State<Config>, ftl: State<FtlConnectionType>, domain_input: Json<DomainInput>) -> util::Reply {
     let domain = &domain_input.0.domain;
 
     // We only need to add it to the regex list
