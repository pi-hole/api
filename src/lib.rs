// Pi-hole: A black hole for Internet advertisements
// (c) 2018 Pi-hole, LLC (https://pi-hole.net)
// Network-wide ad blocking via your own hardware.
//
// API
// Root Library File
//
// This file is copyright under the latest version of the EUPL.
// Please see LICENSE file for your rights under this license.

#![feature(plugin, custom_derive)]
#![plugin(rocket_codegen)]

extern crate regex;
extern crate rmp;
extern crate rocket;
#[macro_use]
extern crate rocket_contrib;
extern crate rocket_cors;
extern crate serde;
#[macro_use]
extern crate serde_derive;
#[macro_use]
extern crate rust_embed;
extern crate failure;
extern crate toml;
#[macro_use]
extern crate failure_derive;
extern crate hostname;
extern crate tempfile;

pub use setup::*;

mod auth;
mod config;
mod ftl;
mod routes;
mod setup;
mod setup_vars;
<<<<<<< HEAD
mod setup_validate;
=======
mod util;
>>>>>>> d95d8313

#[cfg(test)]
mod testing;<|MERGE_RESOLUTION|>--- conflicted
+++ resolved
@@ -37,11 +37,8 @@
 mod routes;
 mod setup;
 mod setup_vars;
-<<<<<<< HEAD
 mod setup_validate;
-=======
 mod util;
->>>>>>> d95d8313
 
 #[cfg(test)]
 mod testing;