--- conflicted
+++ resolved
@@ -161,11 +161,8 @@
             stats::over_time_clients,
             stats::database::get_summary_db,
             stats::database::over_time_history_db,
-<<<<<<< HEAD
             stats::database::query_types_db,
-=======
             stats::database::upstreams_db,
->>>>>>> 09b8ee63
             dns::get_whitelist,
             dns::get_blacklist,
             dns::get_regexlist,
